# Copyright 2017 Mark Dickinson
#
# Licensed under the Apache License, Version 2.0 (the "License");
# you may not use this file except in compliance with the License.
# You may obtain a copy of the License at
#
#   http://www.apache.org/licenses/LICENSE-2.0
#
# Unless required by applicable law or agreed to in writing, software
# distributed under the License is distributed on an "AS IS" BASIS,
# WITHOUT WARRANTIES OR CONDITIONS OF ANY KIND, either express or implied.
# See the License for the specific language governing permissions and
# limitations under the License.

from pcgrandom.pcg_xsh_rr_v0 import PCG_XSH_RR_V0
from pcgrandom.pcg_xsh_rs_v0 import PCG_XSH_RS_V0
from pcgrandom.pcg_xsl_rr_v0 import PCG_XSL_RR_V0

__all__ = [
    # Generators.
    "PCG_XSH_RR_V0", "PCG_XSH_RS_V0", "PCG_XSL_RR_V0",

    # Generator synonyms.
    "PCG32", "PCG64", "Random",

<<<<<<< HEAD
    # List of all available generators.
=======
    # List of all generators (not including synonyms).
>>>>>>> 391dc09a
    "pcg_generators",

    # Methods related to the internal state.
    "getstate", "jumpahead", "seed", "setstate",

    # Methods of the auto-created instance: integer generators.
    "getrandbits", "randint", "randrange",

    # Methods of the auto-created instance: combinatorial.
    "choice", "choices", "sample", "shuffle",

    # Methods of the auto-created instance: float generators.
    "betavariate", "expovariate", "gammavariate", "gauss", "lognormvariate",
    "normalvariate", "paretovariate", "random", "triangular", "uniform",
    "vonmisesvariate", "weibullvariate",
]

# List of all available generators; mostly used in testing.
pcg_generators = [PCG_XSH_RR_V0, PCG_XSH_RS_V0, PCG_XSL_RR_V0]

# Allow users to do 'from pcgrandom import Random', to mimic standard library
# 'random' module. Note that this may change with releases, so if
# reproducibility is important, users should import and use the specific
# generator.  We also provide synonyms for common generators. Again, these may
# be updated over time to point to later versions of the same generators, or
# possibly even to different generators. In situations where reproducibility
# matters, avoid the synonyms and use the explicit generator name.
Random = PCG_XSH_RR_V0
PCG32 = PCG_XSH_RR_V0
PCG64 = PCG_XSL_RR_V0

# List of all available generators. Used mostly in testing.
pcg_generators = [
    PCG_XSH_RR_V0,
    PCG_XSH_RS_V0,
    PCG_XSL_RR_V0,
]

# Create one instance, seeded from urandom, and export its methods
# as module-level functions.  The functions share state across all uses
# (both in the user's code and in the Python libraries), but that's fine
# for most programs and is easier for the casual user than making them
# instantiate their own Random() instance.
_inst = Random()

seed = _inst.seed
getstate = _inst.getstate
setstate = _inst.setstate
jumpahead = _inst.jumpahead

getrandbits = _inst.getrandbits
randint = _inst.randint
randrange = _inst.randrange

choice = _inst.choice
choices = _inst.choices
sample = _inst.sample
shuffle = _inst.shuffle

betavariate = _inst.betavariate
expovariate = _inst.expovariate
gammavariate = _inst.gammavariate
gauss = _inst.gauss
lognormvariate = _inst.lognormvariate
normalvariate = _inst.normalvariate
paretovariate = _inst.paretovariate
random = _inst.random
triangular = _inst.triangular
uniform = _inst.uniform
vonmisesvariate = _inst.vonmisesvariate
weibullvariate = _inst.weibullvariate<|MERGE_RESOLUTION|>--- conflicted
+++ resolved
@@ -23,11 +23,7 @@
     # Generator synonyms.
     "PCG32", "PCG64", "Random",
 
-<<<<<<< HEAD
-    # List of all available generators.
-=======
     # List of all generators (not including synonyms).
->>>>>>> 391dc09a
     "pcg_generators",
 
     # Methods related to the internal state.
