--- conflicted
+++ resolved
@@ -17,24 +17,15 @@
 """
 from __future__ import division
 
-<<<<<<< HEAD
 import bisect
 import collections
+import hashlib
 import operator
 import os
 
 # Python 2 compatibility.
 from builtins import int as _int, range
-=======
-import bisect as _bisect
-import collections as _collections
-import hashlib as _hashlib
-import operator as _operator
-import os as _os
-
-from builtins import int as _int, range as _range
-from past.builtins import unicode as _unicode
->>>>>>> b7889fc7
+from past.builtins import unicode
 
 from pcgrandom.distributions import Distributions
 
@@ -87,11 +78,11 @@
         return seed
 
     # For a Unicode or byte string.
-    if isinstance(obj, _unicode):
+    if isinstance(obj, unicode):
         obj = obj.encode('utf8')
 
     if isinstance(obj, bytes):
-        obj_hash = _hashlib.sha512(obj).digest()
+        obj_hash = hashlib.sha512(obj).digest()
         numbytes, excess = -(-bits // 8), -bits % 8
 
         if numbytes > len(obj_hash):
@@ -143,16 +134,9 @@
         """Initialize internal state from hashable object.
         """
         if seed is None:
-<<<<<<< HEAD
-            nbytes = self._state_bits // 8
-            seed = _int.from_bytes(os.urandom(nbytes), byteorder="little")
-        else:
-            seed = operator.index(seed)
-=======
             integer_seed = seed_from_system_entropy(self._state_bits)
         else:
             integer_seed = seed_from_object(seed, self._state_bits)
->>>>>>> b7889fc7
 
         self._set_state_from_seed(integer_seed)
         self.gauss_next = None
